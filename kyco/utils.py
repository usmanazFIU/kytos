"""Utilities"""
import logging
from datetime import datetime, timezone
from threading import Thread

__all__ = ('listen_to', 'now', 'run_on_thread',
           'start_logger')

# APP_MSG = "[App %s] %s | ID: %02d | R: %02d | P: %02d | F: %s"


def listen_to(event, *events):
    """Decorator for Event Listener methods.

    This decorator was built to be used on NAPPs methods to define which
    type of event the method will handle. With this, we will be able to
    'schedule' the app/method to receive an event when a new event is
    registered on the controller buffers.
    By using the run_on_thread decorator, we also guarantee that the method
    (handler) will be called from inside a new thread, avoiding this method to
    block its caller.

    The decorator will add an attribute to the method called 'events', that
    will be a list of the events that the method will handle.

    The event that will be listened to is always a string, but it can represent
    a regular expression to match against multiple Event Types.

    Example of usage:

    .. code-block:: python3

        class MyAppClass(KycoApp):
            @listen_to('KycoMessageIn')
            def my_handler_of_message_in(self, event):
                # Do stuff here...

            @listen_to('KycoMessageOut')
            def my_handler_of_message_out(self, event):
                # Do stuff here...

            @listen_to('KycoMessageInHello', 'KycoMessageOutHello')
            def my_handler_of_hello_messages(self, event):
                # Do stuff here...

            @listen_to('KycoMessage*Hello')
            def my_other_handler_of_hello_messages(self, event):
                # Do stuff here...

            @listen_to('KycoMessage*Hello')
            def my_handler_of_hello_messages(self, event):
                # Do stuff here...

            @listen_to('KycoMessage*')
            def my_stats_handler_of_any_message(self, event):
                # Do stuff here...
    """
    def decorator(handler):
        """Decorate the handler method.

        Returns:
            A method with a `events` attribute (list of events to be listened)
            and also decorated to run on a new thread.
        """
        @run_on_thread
        def threaded_handler(*args):
            """Decorating the handler to run from a new thread"""
            handler(*args)

        threaded_handler.events = [event]
        threaded_handler.events.extend(events)
        return threaded_handler

    return decorator



def now(tzone=timezone.utc):
    """Returns the current datetime (default to UTC)"""
    return datetime.now(tzone)


def run_on_thread(method):
    """Decorator to run the decorated method inside a new thread

    Returns:
        Decorated method that will run inside a new thread.
        When the decorated method is called, it will not return the created
        thread to the caller.
    """
    def threaded_method(*args):
        """Ensure the handler method runs inside a new thread"""
        thread = Thread(target=method, args=args)
        thread.start()
    return threaded_method


def start_logger(name):
    """Starts the loggers, both the Kyco and the KycoNApp"""
    logging.basicConfig(format=log_fmt(), level=logging.DEBUG)
    return logging.getLogger(name)

def log_fmt():
    fmt = '%(asctime)s - %(levelname)s [%(name)s] (%(threadName)s) %(message)s'
    # fmt += '\n           %(module)s - %(funcName)s - %(lineno)d'
<<<<<<< HEAD
    logging.basicConfig(format=fmt, level=logging.INFO)
    return logging.getLogger(name)
=======
    return fmt
>>>>>>> 7e8db53f
<|MERGE_RESOLUTION|>--- conflicted
+++ resolved
@@ -97,15 +97,10 @@
 
 def start_logger(name):
     """Starts the loggers, both the Kyco and the KycoNApp"""
-    logging.basicConfig(format=log_fmt(), level=logging.DEBUG)
+    logging.basicConfig(format=log_fmt(), level=logging.INFO)
     return logging.getLogger(name)
 
 def log_fmt():
     fmt = '%(asctime)s - %(levelname)s [%(name)s] (%(threadName)s) %(message)s'
     # fmt += '\n           %(module)s - %(funcName)s - %(lineno)d'
-<<<<<<< HEAD
-    logging.basicConfig(format=fmt, level=logging.INFO)
-    return logging.getLogger(name)
-=======
-    return fmt
->>>>>>> 7e8db53f
+    return fmt
<!DOCTYPE html>
<html lang="en">
<head>
  <meta charset="utf-8">
  <meta http-equiv="X-UA-Compatible" content="IE=edge">
  <meta name="viewport" content="width=device-width, initial-scale=1">
  <!-- The above 3 meta tags *must* come first in the head;
        any other head content must come *after* these tags -->
  <meta name="description" content="Kytos administrative interface">
  <meta name="author" content="Kytos Team">
  <link rel="icon" href="static/images/favicon.png">
  <title>Kytos - Administrative Interface</title>
  <link rel="stylesheet" href="http://fonts.googleapis.com/css?family=Dosis|Open+Sans:300,300i,400,400i,600,600i,700,700i,800,800i|Work+Sans:100,200,300,400,500,600,700,800,900">
  <!-- Bootstrap core CSS -->
  <link href='static/css/vendors/mapbox-gl.css' rel='stylesheet' />
  <link href="static/css/vendors/owl.carousel.min.css" rel="stylesheet">
  <link href="static/css/vendors/owl.theme.default.min.css" rel="stylesheet">
  <link href="static/css/vendors/jquery.mCustomScrollbar.min.css" rel="stylesheet">
  <link href="static/css/vendors/bootstrap-slider.min.css" rel="stylesheet">
  <link href="static/css/style.css" rel="stylesheet">
  <link href="static/css/chart.css" rel="stylesheet">

  <!-- Just for debugging purposes. Don't actually copy these 2 lines! -->
  <!--[if lt IE 9]>
    <script src="../assets/js/ie8-responsive-file-warning.js"></script>
  <![endif]-->

  <!-- HTML5 shim and Respond.js for IE8 support of HTML5 elements and media queries -->
  <!--[if lt IE 9]>
    <script src="https://oss.maxcdn.com/html5shiv/3.7.3/html5shiv.min.js"></script>
    <script src="https://oss.maxcdn.com/respond/1.4.2/respond.min.js"></script>
  <![endif]-->
</head>

<body>
<!-- MODALS -->
  <div class="modal fade" id="saveLayout" tabindex="-1" role="dialog" aria-labelledby="saveLayoutLabel">
    <div class="modal-dialog modal-sm" role="document">
      <div class="modal-content">
        <div class="modal-header">
          <button type="button" class="close" data-dismiss="modal" aria-label="Close">
            <span aria-hidden="true">&times;</span>
          </button>
          <h4 class="modal-title text-center" id="saveLayoutLabel">Save this layout</h4>
        </div>
        <div class="modal-body">
          <input type="text" class="form-control input-sm" id="layout_name" placeholder='Layout name'/>
        </div>
        <div class="modal-footer">
          <button type="button" class="btn btn-kytos-default" data-dismiss="modal">
            Close
          </button>
          <button type="button" class="btn btn-kytos-primary" onclick='save_layout();'>
            Save changes
          </button>
        </div>
      </div>
    </div>
  </div>

<!-- END OF MODALS -->
<!-- NAVBAR -->
  <nav class="navbar navbar-default navbar-fixed-top">
    <div class="container-fluid">
      <div class="navbar-header">
        <a class="navbar-brand" href="index.html">
          <img src="static/images/logo.png" class="hidden-xs hidden-sm visible-lg visible-md" height="45" alt="Kytos"/>
          <img src="static/images/logo-circle-white.png" class="hidden-lg hidden-md visible-sm visible-xs" height="45" alt="Kytos"/>
        </a>
      </div>
      <div id="navbar" class="navbar-collapse collapse">
        <div class="left-nav-toggle">
          <a href=""> <i class="fa fa-bars"></i> </a>
        </div>
        <form class="navbar-form navbar-left">
          <input type="text" class="form-control" placeholder="Search data for analysis" style="width: 175px">
          </form>
          <ul class="nav navbar-nav navbar-right">
            <li class=" profil-link">
              <a href="login.html">
                <img src="static/images/avatar.jpg" class="img-circle" alt="">
              </a>
            </li>
          </ul>
      </div>
    </div>
  </nav>
<!-- END OF NAVBAR -->
<!-- MAIN CONTENT (MC) -->
  <div class="container-fluid">
      <div class="row">
        <!-- MC: SIDEBAR -->
        <nav>
          <ul class="nav sidebar">
            <li class="active nav-topology-btn">
              <a href="index.html">
                <i class="fa fa-dashboard fa-2x hidden-lg hidden-md"></i>
                <i class="fa fa-dashboard hidden-xs hidden-sm"></i>
                Topology
              </a>
            </li>
            <li class="nav-hosts-btn">
              <a href="#monitoring">
                <i class="fa fa-bar-chart fa-2x hidden-lg hidden-md"></i>
                <i class="fa fa-bar-chart hidden-xs hidden-sm"></i>
                Hosts
              </a>
            </li>
            <li class="nav-terminal-btn">
              <a href="#monitoring" class="open-terminal" data-toggle="collapse" aria-expanded="false">
                <i class="fa fa-terminal fa-2x hidden-lg hidden-md"></i>
                <i class="fa fa-terminal hidden-xs hidden-sm"></i>
                Terminal
              </a>
            </li>
            <li class="nav-middle-spacer">&nbsp;</li>
            <li class="nav-kytos-api-status">
              <i class="fa fa-power-off api-status" aria-hidden="true"></i>
              <span class='hidden-sm hidden-xs'>Kytos </span>API
            </li>
            <li class='nav-kytos-websocket-status'>
              <i class="fa fa-power-off websocket-status" aria-hidden="true"></i>
              <span class='hidden-sm hidden-xs'>Kytos Websocket</span>
              <span class='show-sm show-xs'>WS</span>
            </li>
            <li class="nav-info hidden-sm hidden-xs">
              <i class="pe pe-7s-shield text-accent"></i>
              <div class="m-t-xs">
                <span class="c-white">Kytos</span> is a <strong>beta software</strong>.
                For more information, please visit <a href="http://kytos.io/">kytos.io</a>
              </div>
            </li>
          </ul>
        </nav>
        <!-- END MC: SIDEBAR -->

        <!-- MC: CHART AREA -->
        <section class="content">
          <div id='chart'>
            <div id='background-map'></div>
            <div id='topology-chart'></div>
          </div>
        </section>
        <!-- END MC: CHART AREA -->

        <!-- MC: BOTTOM PANEL -->
        <section id="terminal" class="terminal">
          <div class="terminal-header">
            <div class="terminal-title">
              <ul class="nav nav-pills kytos-nav-pills terminal-tabs">
                <li id='tab_terminal_button' class="active"><a  data-toggle="pill" href="#tab_terminal"><i class="fa fa-terminal"></i> Terminal</a></li>
                <li id='tab_context_button'><a data-callback-min-max="show_switch_context()" data-toggle="pill" href="#tab_context" ><i class="fa fa-eye"></i> Context</a></li>
                <li><a data-toggle="pill" href="#tab_switches"><i class="fa fa-circle-o"></i> Switches</a></li>
                <li><a data-toggle="pill" href="#tab_logs"><i class="fa fa-list"></i> Logs</a></li>
                <li><a data-toggle="pill" href="#tab_notifications"><i class="fa fa-bell-o"></i> Notifications</a></li>
                <li><a data-toggle="pill" href="#tab_settings"><i class="fa fa-cogs"></i> Settings</a></li>
              </ul>
            </div>
            <div class="terminal-status-bar">
              <span class='terminal-status-background'>&nbsp;</span>
            </div>
            <div class="terminal-actions">
              <a href="#" data-action="max" class="terminal-max"><i class="glyphicon glyphicon-fullscreen"></i></a>
              <a href="#" data-action="med" class="terminal-med"><i class="glyphicon glyphicon-menu-up"></i></a>
              <a href="#" data-action="min" class="terminal-min"><i class="glyphicon glyphicon-menu-down"></i></a>
            </div>
          </div>
          <div class="terminal-body tab-content">
            <div id="tab_terminal" class="tab-pane fade in active">Terminal content</div>
            <div id="tab_switches" class="tab-pane fade in">
              <div class="owl-carousel owl-theme">
                <div class="item"><h4>1</h4></div>
                <div class="item"><h4>2</h4></div>
                <div class="item"><h4>3</h4></div>
                <div class="item"><h4>4</h4></div>
                <div class="item"><h4>5</h4></div>
                <div class="item"><h4>6</h4></div>
                <div class="item"><h4>7</h4></div>
                <div class="item"><h4>8</h4></div>
                <div class="item"><h4>9</h4></div>
                <div class="item"><h4>10</h4></div>
                <div class="item"><h4>11</h4></div>
                <div class="item"><h4>12</h4></div>
              </div>
            </div>
            <div id="tab_context" class="tab-pane fade">
              <div id="context_target">
                <div id="orientation_text">
                  Click on an element on the topology chart to show its context here.
                </div>
              </div>
            </div>
            <div id="tab_logs" class="tab-pane fade">Logs contents</div>
            <div id="tab_notifications" class="tab-pane fade">Notifications</div>
            <div id="tab_settings" class="tab-pane fade">
              <div class="row-fluid">
                <div class="col-settings col-md-3 col-xs-6">
                  <h1>Display elements:</h1>
                  <p class="help">Select the elements to be displayed</p>
            <div class="checkbox" data-label-width="0"  data-size="mini">
              <label for="show_topology">
                <input id='show_topology' type="checkbox" data-label-width="0" data-size="mini" checked="checked" onchange='$("#topology-chart").toggle()'> Topology
              </label>
              <label for="show_unused_interfaces">
                <input id='show_unused_interfaces' type="checkbox" data-label-width="0" data-size="mini" checked="checked" data-on-color="primary" onchange="toggle_unused_interfaces();"> Unused interfaces
              </label>
              <label for="show_disconnected_hosts">
                <input id='show_disconnected_hosts' type="checkbox" data-label-width="0" data-size="mini" checked="checked" onchange="toggle_disconnected_hosts();"> Disconnected hosts
              </label>
            </div>
                </div>
                <div class="col-settings col-md-3 col-xs-6">
                  <h1>Layout Settings</h1>
                  <p class="help">Save and restore layouts.</p>
                  <div class="mt">
                    <button type="button" class="btn btn-sm btn-kytos-default" data-toggle="modal" data-target="#saveLayout">Save Layout</button>
                  </div>
                  <div class="dropup mt" id="savedLayouts">
                    <button class="btn btn-sm btn-kytos-default dropdown-toggle" type="button" id="dropdownMenu2" data-toggle="dropdown" aria-haspopup="true" aria-expanded="false">
                      <span class="layout-name disabled-option">Saved Layouts</span>
                      <span class="caret"></span>
                    </button>
                    <ul class="dropdown-menu" aria-labelledby="dropdownMenu2">
                    </ul>
                  </div>
                </div>
                <div class="col-settings col-md-3 col-xs-6">
                  <h1>Label Settings</h1>
                  <p class="help">Select which labels you want to show.</p>
            <div class="checkbox" data-label-width="0"  data-size="mini">
              <div class="dropup mt" id="switch_label">
                <label for='switch_label_dropdown'>
                  Switch:
                  <button class="btn btn-sm btn-kytos-default dropdown-toggle" type="button" id="switch_label_dropdown" data-toggle="dropdown" aria-haspopup="true" aria-expanded="false">
                    <span class="layout-name disabled-option">Switch Labels</span>
                    <span class="caret"></span>
                  </button>
                  <ul class="dropdown-menu" aria-labelledby="dropdownMenu2">
                    <li><a href="#" data-value="Name" onclick="toggle_labels('switch', 'name');">Name</a></li>
                    <li><a href="#" data-value="DPID" onclick="toggle_labels('switch', 'dpid');">DPID</a></li>
                    <li><a href="#" data-value="Address" onclick="toggle_labels('switch', 'address');">Address</a></li>
                    <li><a href="#" data-value="None" onclick="toggle_labels('switch', 'none');">None</a></li>
                  </ul>
                </label>
                  <label for='host_label_dropdown'>
                    Host:
                    <button class="btn btn-sm btn-kytos-default dropdown-toggle" type="button" id="host_label_dropdown" data-toggle="dropdown" aria-haspopup="true" aria-expanded="false">
                      <span class="layout-name disabled-option">Host Labels</span>
                      <span class="caret"></span>
                    </button>
                    <ul class="dropdown-menu" aria-labelledby="dropdownMenu2">
                      <li><a href="#" data-value="Name" onclick="toggle_labels('host', 'name');">Name</a></li>
                      <li><a href="#" data-value="Mac" onclick="toggle_labels('host', 'mac');">MAC</a></li>
                      <li><a href="#" data-value="Address" onclick="toggle_labels('host', 'address');">Address</a></li>
                      <li><a href="#" data-value="None" onclick="toggle_labels('host', 'none');">None</a></li>
                    </ul>
                  </label>
              </div>
            </div>
                  <div class="radio">
                    <label for="nodes_labels_1">
                      <input type="radio" name="nodes_labels" id="nodes_labels_1" value="address" data-label-width="0"  data-size="mini"  class="switch-radio" checked>
                        Address
                    </label>
                    <label for="nodes_labels_2">
                      <input type="radio" name="nodes_labels" id="nodes_labels_2" value="name"  data-label-width="0"  data-size="mini"  class="switch-radio">
                        Name
                    </label>
                  </div>
                </div>
                <div class="col-settings col-md-3 col-xs-6">
                  <h1>Other Settings</h1>
                  <p class="help">,,,</p>
            <div class="checkbox" data-label-width="0"  data-size="mini">
              <label for="show_map">
                <input id='show_map' type="checkbox" data-label-width="0" data-size="mini" checked="checked" onchange='$("#background-map").toggle()'> Show Map
              </label>
              <label for='map_opacity'>
                <input id="map_opacity" data-slider-id='map_opacity_slider' type="text" data-slider-min="0" data-slider-max="1" data-slider-step="0.1" data-slider-value="1"/>
              </label>
            </div>
            <div class="checkbox" data-label-width="0"  data-size="mini">
              <label for="enable_log">
                <input id='enable_log' type="checkbox" data-label-width="0" data-size="mini" checked="checked"> Enable Logs
              </label>
            </div>
                </div>
              </div>
            </div>
          </div>
        </section>
        <!-- END MC: BOTTOM PANEL -->
      </div>
    </div>
    <!-- END MAIN CONTENT -->

    <!-- LOADING SCRIPTS -->
    <script src="static/js/vendors/jquery.min.js"></script>
    <script src="static/js/vendors/owl.carousel.min.js"></script>
    <script src="static/js/vendors/mustache.min.js"></script>
    <script src="static/js/vendors/d3.v4.min.js"></script>
    <script src="static/js/vendors/bootstrap.min.js"></script>
    <script src="static/js/vendors/bootstrap-switch.min.js"></script>
    <script src="static/js/vendors/bootstrap-slider.min.js"></script>
    <script src="static/js/vendors/typeit.min.js"></script>
    <script src="static/js/vendors/jquery-ui.min.js"></script>
    <script src="static/js/vendors/jquery.mCustomScrollbar.js"></script>
    <script src="static/js/vendors/mapbox-gl.js"></script>
    <script src="static/js/kytos-settings.js"></script>
    <script src="static/js/kytos-control-panel.js"></script>
    <script src="static/js/kytos-helper.js"></script>
    <script src="static/js/kytos-terminal.js"></script>
    <script src="static/js/kytos-logs.js"></script>
    <script src="static/js/kytos-background-map.js"></script>
    <script src="static/js/kytos-sidebar.js"></script>
    <script src="static/js/kytos-stats.js"></script>
    <script src="static/js/charts/topology.js"></script>
    <script src="static/js/charts/radar.js"></script>
    <script src="static/js/main.js"></script>
    <!-- END LOADING SCRIPTS -->

    <!-- MUSTACHE TEMPLATE -->
    <script id="context-switch-template" type="x-tmpl-mustache">
      <div class="row-fluid">
        <div class="col-settings col-md-4 no-padding no-border">

          <!--// esquerda  //-->
          <div class="col-xs-6 context-chart">
            <div id="switchChart" class="text-center"></div>
          </div>

          <!--// direita //-->
          <div class="col-xs-6 context-details ">
            <h1>{{ name }}</h1>
            <div class="row">
              <div class="col-xs-12">
                <dl>
                  <dt>DPID</dt>
                  <dd>{{ dpid }}</dd>
                </dl>
              </div>
            </div>
            <div class="row">
              <div class="col-xs-12">
                <dl>
                  <dt>Connection</dt>
                  <dd>{{ connection }}</dd>
                </dl>
              </div>
            </div>
            <div class="row">
              <div class="col-xs-12">
                <dl>
                  <dt>OFP Version</dt>
                  <dd>{{ ofp_version }}</dd>
                </dl>
              </div>
            </div>
            <div class="row">
              <div class="col-xs-12">
                <dl>
                  <dt>Hardware</dt>
                  <dd>{{ hardware }}</dd>
                </dl>
              </div>
              <div class="col-xs-12">
                <dl>
                  <dt>Software</dt>
                  <dd>{{ software }}</dd>
                </dl>
              </div>
            </div>
          </div>
        </div>

        <div class="col-settings col-md-8 no-border">
          <div class="context-content">
            <!-- Nav tabs -->
            <ul class="nav nav-tabs nav-kytos nav-tabs-kytos nav-justified" role="tablist">
              <li role="presentation" class="active">
                <a href="#interfaces" aria-controls="profile" role="tab" data-toggle="tab" aria-expanded="false">
                  Interfaces
                </a>
              </li>
              <li role="presentation" class="">
                <a href="#flows" aria-controls="messages" role="tab" data-toggle="tab" aria-expanded="false">
                  Flows
                </a>
              </li>
            </ul>
          </div>
          <!-- Tab panes -->
          <div class="tab-content">
            <div role="tabpanel" class="tab-pane active" id="interfaces">
              <table class="table table-scroll customScroll">
                <thead>
                  <tr>
                    <th width="15%"><strong>Name</strong></th>
                    <th width="15%"><strong>Port No.</strong></th>
                    <th width="25%"><strong>MAC Address</strong></th>
                    <th width="15%"><strong>Rx (%)</strong></th>
                    <th width="15%"><strong>Tx (%)</strong></th>
                    <th width="15%"><strong>Speed</strong></th>
                  </tr>
                </thead>
                <tbody class="customScroll">
                  {{#interfaces}}
                    <tr>
                      <td width="15%">{{ name }}</td>
                      <td width="15%">{{ port }}</td>
                      <td width="25%">{{ mac }}</td>
                      <td width="15%">{{ rx_util }} %</td>
                      <td width="15%">{{ tx_util }} %</td>
                      <td width="15%">{{ speed }} Gbps</td>
                    </tr>
                  {{/interfaces}}
                </tbody>
              </table>
            </div>
            <div role="tabpanel" class="tab-pane" id="flows">
              <table class="table table-scroll customScroll">
                <thead>
                  <tr>
                    <th width="34%"><strong>ID</strong></th>
                    <th width="33%"><strong>Bytes/sec</strong></th>
                    <th width="33%"><strong>Packets/sec</strong></th>
                  </tr>
                </thead>
                <tbody class="customScroll">
                  {{#flows}}
                    <tr>
                      <td width="34%">{{ id }}</td>
                      <td width="33%">{{ Bps }}</td>
                      <td width="33%">{{ pps }}</td>
                    </tr>
                  {{/flows}}
                </tbody>
              </table>
            </div>

              <div class="chart panel-default">
                <div class="chart-body">
                  <div id="interfacesChart">
                    <svg width="100%" height="700"></svg>
                  </div>
                </div>
              </div>
          </div>
        </div>
      </div>
    </script>
    <!-- END: MUSTACHE TEMPLATE -->

    <script language="javascript">
      function show_switch_context(data) {
<<<<<<< HEAD
        // redraw svg on maximize or minimize window
          if(typeof(data) == "undefined") {
            var data = JSON.parse($("#context_target").attr("data-data"));
          }
          var template = $('#context-switch-template').html();
          $('#tab_context_button a').click();
          Mustache.parse(template);   // optional, speeds up future uses
          var rendered = Mustache.render(template, data);
          $('#context_target').html(rendered).attr("data-data", JSON.stringify(data, null, 2) );
          plot_radar(data.dpid);
=======
        var template = $('#context-switch-template').html();
        $('#tab_context_button a').click();
        Mustache.parse(template);   // optional, speeds up future uses
        var rendered = Mustache.render(template, data);
        $('#context_target').html(rendered);
        plot_radar(data.interfaces)
>>>>>>> 0dc028bd
      }

    </script>
</body>
</html><|MERGE_RESOLUTION|>--- conflicted
+++ resolved
@@ -453,7 +453,6 @@
 
     <script language="javascript">
       function show_switch_context(data) {
-<<<<<<< HEAD
         // redraw svg on maximize or minimize window
           if(typeof(data) == "undefined") {
             var data = JSON.parse($("#context_target").attr("data-data"));
@@ -463,15 +462,7 @@
           Mustache.parse(template);   // optional, speeds up future uses
           var rendered = Mustache.render(template, data);
           $('#context_target').html(rendered).attr("data-data", JSON.stringify(data, null, 2) );
-          plot_radar(data.dpid);
-=======
-        var template = $('#context-switch-template').html();
-        $('#tab_context_button a').click();
-        Mustache.parse(template);   // optional, speeds up future uses
-        var rendered = Mustache.render(template, data);
-        $('#context_target').html(rendered);
-        plot_radar(data.interfaces)
->>>>>>> 0dc028bd
+          plot_radar(data.interfaces);
       }
 
     </script>

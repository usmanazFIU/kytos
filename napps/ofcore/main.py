"""This App is the responsible for the main OpenFlow basic operations."""

import logging
from random import randint

from pyof.v0x01.common.flow_match import Match
# from pyof.v0x01.common.flow_match import FlowWildCards
from pyof.v0x01.common.header import Type
from pyof.v0x01.common.utils import new_message_from_header
from pyof.v0x01.controller2switch.barrier_request import BarrierRequest
from pyof.v0x01.controller2switch.common import ConfigFlags
from pyof.v0x01.controller2switch.flow_mod import FlowMod
from pyof.v0x01.controller2switch.flow_mod import FlowModCommand
# from pyof.v0x01.controller2switch.flow_mod import FlowModFlags
from pyof.v0x01.controller2switch.set_config import SetConfig
from pyof.v0x01.symmetric.echo_reply import EchoReply

from kyco.core import events
from kyco.utils import KycoCoreNApp
from kyco.utils import listen_to


log = logging.getLogger('kytos[A]')


class Main(KycoCoreNApp):
    """Main class of KycoCoreNApp, responsible for the main OpenFlow basic
    operations.

    """

    def setup(self):
        """'Replaces' the 'init' method for the KycoApp subclass.

        The setup method is automatically called by the run method.
        Users shouldn't call this method directly."""
        # TODO: App information goes to app_name.json
        self.name = 'core.openflow'

    def execute(self):
        """Method to be runned once on app 'start' or in a loop.

        The execute method is called by the run method of KycoNApp class.
        Users shouldn't call this method directly."""
        pass

    @listen_to('KycoRawOpenFlowMessage')
    def handle_raw_message_in(self, event):
        """Handle a RawEvent and generate a KycoMessageIn event.

        Args:
            event (KycoRawOpenFlowMessage): RawOpenFlowMessage to be unpacked
        """
        log.debug('RawOpenFlowMessage received by RawOFMessage handler')

        # creates an empty OpenFlow Message based on the message_type defined
        # on the unpacked header.
        # TODO: Deal with openFlow version prior to message instantiation
        message = new_message_from_header(event.content['header'])

        binary_data = event.content['binary_data']

        # The unpack will happen only to those messages with body beyond header
        if binary_data and len(binary_data) > 0:
            message.unpack(binary_data)
        log.debug('RawOpenFlowMessage unpacked')

        content = {'message': message}

        # Now we create a new MessageInEvent based on the message_type
        if message.header.message_type == Type.OFPT_HELLO:
            new_event = events.KycoMessageInHello(content=content)
        elif message.header.message_type == Type.OFPT_FEATURES_REPLY:
            new_event = events.KycoMessageInFeaturesReply(content=content)
        elif message.header.message_type == Type.OFPT_ECHO_REQUEST:
            new_event = events.KycoMessageInEchoRequest(content=content)
        else:
            new_event = events.KycoMessageIn(content=content)

        if event.dpid is not None:
            new_event.dpid = event.dpid
        else:
            # This case will probably happen only on Hello and FeaturesReply
            # messages
            new_event.connection_id = event.connection_id

        self.add_to_msg_in_buffer(new_event)

<<<<<<< HEAD
    @ListenTo('KycoMessageInEchoRequest')
=======
    @listen_to('KycoMessageInHello')
    def handle_hello(self, event):
        """Handle a Hello MessageIn Event and sends a Hello to the client.

        Args:
            event (KycoMessageInHello): KycoMessageInHelloEvent
        """
        log.debug('[%s] Handling KycoMessageInHello', self.name)

        message = event.content['message']
        message_out = Hello(xid=message.header.xid)
        content = {'message': message_out}
        event_out = events.KycoMessageOutHello(content, event.connection)
        self.add_to_msg_out_buffer(event_out)

    @listen_to('KycoMessageInFeaturesReply')
    def handle_features_reply(self, event):
        """Handle received FeaturesReply event.

        Reads the FeaturesReply Event sent by the client, save this data and
        sends three new messages to the client:
            - SetConfig Message;
            - FlowMod Message with a FlowDelete command;
            - BarrierRequest Message;
        This is the end of the Handshake workflow of the OpenFlow Protocol.

        Args:
            event (KycoMessageInFeaturesReply):
        """
        log.debug('[%s] Handling KycoMessageInFeaturesReply Event', self.name)

        # Processing the FeaturesReply Message
        connection = event.connection
        message = event.content['message']
        # TODO: save this features data in some switch-like object

    @listen_to('KycoMessageInEchoRequest')
>>>>>>> fb0afec5
    def handle_echo_request_event(self, event):
        """Handle EchoRequest Event by Generating an EchoReply Answer

        Args:
            event (KycoMessageInEchoRequest): Received Event
        """
        log.debug("Echo Request message read")

        log.warning(event.dpid)
        log.warning(event.connection_id)
        echo_request = event.content['message']
        echo_reply = EchoReply(xid=echo_request.header.xid)
        content = {'message': echo_reply}
        event_out = events.KycoMessageOutEchoReply(event.dpid, content)
        self.add_to_msg_out_buffer(event_out)

    def send_barrier_request(self, dpid):
        """Send a BarrierRequest Message to the client"""
        content = {'message': BarrierRequest()}
        event_out = events.KycoMessageOutBarrierRequest(dpid, content)
        self.add_to_msg_out_buffer(event_out)

    def send_flow_delete(self, dpid):
        """Sends a FlowMod message with FlowDelete command"""
        # Sending a 'FlowDelete' (FlowMod) message to the client
        message_out = FlowMod(xid=randint(1, 100), match=Match(),
                              command=FlowModCommand.OFPFC_DELETE,
                              priority=12345, out_port=65535, flags=0)
        # TODO: The match attribute need to be fulfilled
        # TODO: How to decide the priority
        # TODO: How to decide the out_port
        # TODO: How to decide the flags
        content = {'message': message_out}
        features_request_out = events.KycoMessageOutFeaturesRequest(dpid,
                                                                    content)
        self.add_to_msg_out_buffer(features_request_out)

    def send_switch_config(self, dpid):
        """Sends a SwitchConfig message to the client"""
        # Sending a SetConfig message to the client.
        message_out = SetConfig(xid=randint(1, 65000),
                                flags=ConfigFlags.OFPC_FRAG_NORMAL,
                                miss_send_len=128)
        # TODO: Define the miss_send_len value
        content = {'message': message_out}
        event_out = events.KycoMessageOutSetConfig(dpid, content)
        self.add_to_msg_out_buffer(event_out)

    def shutdown(self):
        pass<|MERGE_RESOLUTION|>--- conflicted
+++ resolved
@@ -86,47 +86,7 @@
 
         self.add_to_msg_in_buffer(new_event)
 
-<<<<<<< HEAD
-    @ListenTo('KycoMessageInEchoRequest')
-=======
-    @listen_to('KycoMessageInHello')
-    def handle_hello(self, event):
-        """Handle a Hello MessageIn Event and sends a Hello to the client.
-
-        Args:
-            event (KycoMessageInHello): KycoMessageInHelloEvent
-        """
-        log.debug('[%s] Handling KycoMessageInHello', self.name)
-
-        message = event.content['message']
-        message_out = Hello(xid=message.header.xid)
-        content = {'message': message_out}
-        event_out = events.KycoMessageOutHello(content, event.connection)
-        self.add_to_msg_out_buffer(event_out)
-
-    @listen_to('KycoMessageInFeaturesReply')
-    def handle_features_reply(self, event):
-        """Handle received FeaturesReply event.
-
-        Reads the FeaturesReply Event sent by the client, save this data and
-        sends three new messages to the client:
-            - SetConfig Message;
-            - FlowMod Message with a FlowDelete command;
-            - BarrierRequest Message;
-        This is the end of the Handshake workflow of the OpenFlow Protocol.
-
-        Args:
-            event (KycoMessageInFeaturesReply):
-        """
-        log.debug('[%s] Handling KycoMessageInFeaturesReply Event', self.name)
-
-        # Processing the FeaturesReply Message
-        connection = event.connection
-        message = event.content['message']
-        # TODO: save this features data in some switch-like object
-
     @listen_to('KycoMessageInEchoRequest')
->>>>>>> fb0afec5
     def handle_echo_request_event(self, event):
         """Handle EchoRequest Event by Generating an EchoReply Answer
 

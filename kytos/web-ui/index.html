<!DOCTYPE html>
<html lang="en">
<head>
  <meta charset="utf-8">
  <meta http-equiv="X-UA-Compatible" content="IE=edge">
  <meta name="viewport" content="width=device-width, initial-scale=1">
  <!-- The above 3 meta tags *must* come first in the head;
        any other head content must come *after* these tags -->
  <meta name="description" content="Kytos administrative interface">
  <meta name="author" content="Kytos Team">
  <link rel="icon" href="static/images/favicon.png">
  <title>Kytos - Administrative Interface</title>
  <link rel="stylesheet" href="http://fonts.googleapis.com/css?family=Dosis|Open+Sans:300,300i,400,400i,600,600i,700,700i,800,800i|Work+Sans:100,200,300,400,500,600,700,800,900">
  <!-- Bootstrap core CSS -->
  <link href='static/css/vendors/mapbox-gl.css' rel='stylesheet' />
  <link href="static/css/vendors/owl.carousel.min.css" rel="stylesheet">
  <link href="static/css/vendors/owl.theme.default.min.css" rel="stylesheet">
  <link href="static/css/vendors/jquery.mCustomScrollbar.min.css" rel="stylesheet">
  <link href="static/css/vendors/bootstrap-slider.min.css" rel="stylesheet">
  <link href="static/css/style.css" rel="stylesheet">
  <link href="static/css/chart.css" rel="stylesheet">

  <!-- Just for debugging purposes. Don't actually copy these 2 lines! -->
  <!--[if lt IE 9]>
    <script src="../assets/js/ie8-responsive-file-warning.js"></script>
  <![endif]-->

  <!-- HTML5 shim and Respond.js for IE8 support of HTML5 elements and media queries -->
  <!--[if lt IE 9]>
    <script src="https://oss.maxcdn.com/html5shiv/3.7.3/html5shiv.min.js"></script>
    <script src="https://oss.maxcdn.com/respond/1.4.2/respond.min.js"></script>
  <![endif]-->
</head>

<body>
<!-- MODALS -->
  <div class="modal fade" id="saveLayout" tabindex="-1" role="dialog" aria-labelledby="saveLayoutLabel">
    <div class="modal-dialog modal-sm" role="document">
      <div class="modal-content">
        <div class="modal-header">
          <button type="button" class="close" data-dismiss="modal" aria-label="Close">
            <span aria-hidden="true">&times;</span>
          </button>
          <h4 class="modal-title text-center" id="saveLayoutLabel">Save this layout</h4>
        </div>
        <div class="modal-body">
          <input type="text" class="form-control input-sm" id="layout_name" placeholder='Layout name'/>
        </div>
        <div class="modal-footer">
          <button type="button" class="btn btn-kytos-default" data-dismiss="modal">
            Close
          </button>
          <button type="button" class="btn btn-kytos-primary" onclick='save_layout();'>
            Save changes
          </button>
        </div>
      </div>
    </div>
  </div>

<!-- END OF MODALS -->
<!-- NAVBAR -->
  <nav class="navbar navbar-default navbar-fixed-top">
    <div class="container-fluid">

      <div id="navbar" class="nav navbar-nav navbar-right navbar-collapse collapse">
        <div class="right-nav-toggle">
          <a href=""> <i class="fa fa-bars"></i> </a>
        </div>
      </div>

      <div class="navbar-header">
        <a class="navbar-brand" href="index.html">
          <img src="static/images/logo.png" height="25" alt="Kytos"/>
        </a>
      </div>

<!-- CONTROLS KYTOS -->
<div id="controlsKytos" class="row-fluid">
     <div id="settingsLayouts" class="col-md-2">
       <div class="group-kytos">
          <div class="mt right">
            <button type="button" class="btn btn-sm btn-kytos-default" data-toggle="modal" data-target="#saveLayout" data-top="tooltip" title="Save this layout">
              <i class="fa fa-save"></i>
            </button>
          </div>
          <div class="dropdown" id="savedLayouts">
            <button class="btn btn-xs input-kytos-default dropdown-toggle" type="button" id="dropdownMenuButton" data-toggle="dropdown" aria-haspopup="true" aria-expanded="false" data-top="tooltip" title="Restore a layout">
               <span class="layout-name disabled-option">Restore Layout</span>
               <span class="caret"></span>
            </button>
            <ul class="dropdown-menu" aria-labelledby="dropdownMenuButton"></ul>
          </div>
       </div>
     </div><!-- #settingsLayouts -->

     <div id="settingsDisplays" class="col-md-2">
       <div class="group-kytos">
          <p class="help">Select the elements to be displayed.</p>
             <span>Display:</span>
            <div class="checkbox">
              <label for="show_topology" id="f06e" data-top="tooltip" title="Show or hide the Topology"> 
              <input id='show_topology' type="checkbox" data-label-width="0" data-size="mini" checked="checked" onchange='$("#topology-chart").toggle()'>
              </label>
            </div>
            <div class="checkbox">
              <label for="show_unused_interfaces" id="f071" data-top="tooltip" title="Show or hide the Unused interfaces"> 
              <input id='show_unused_interfaces' type="checkbox" data-label-width="0" data-size="mini" checked="checked" data-on-color="primary" onchange="toggle_unused_interfaces();">
              </label>
            </div>
            <div class="checkbox">
              <label for="show_disconnected_hosts" id="f1e6" data-top="tooltip" title="Show or hide the Disconnected hosts"> 
              <input id='show_disconnected_hosts'  rel="tooltip" type="checkbox" data-label-width="0" data-size="mini" checked="checked" onchange="toggle_disconnected_hosts();">
              </label>
            </div>
       </div>
     </div><!-- #settingsDisplays -->

     <div id="settingsMaps" class="col-md-2">
       <div class="group-kytos">
                  <p class="help">Select the elements to be displayed.</p>
            <div class="checkbox" data-label-width="0"  data-size="mini">

   <label for="show_map" id="f279" data-top="tooltip" title="Show or hide the Map">
                <input id='show_map' type="checkbox" data-label-width="0" data-size="mini" checked="checked" onchange='$("#background-map").toggle()'>
              </label>
              <label for='map_opacity'>
                <input id="map_opacity" data-slider-id='map_opacity_slider' type="text" data-slider-min="0" data-slider-max="1" data-slider-step="0.1" data-slider-value="1" data-slider-tooltip-position="bottom" />
              </label>
            </div>
       </div>
     </div><!-- #settingsMaps -->

     <div id="settingsLabels" class="col-md-2">
       <div class="group-kytos">
                  <p class="help">Select which labels you want to show.</p>

            <div class="checkbox" data-label-width="0"  data-size="mini">
              <div id="switch_label">
                <label for='switch_label_dropdown' data-top="tooltip" title="Select which switch labels you want to show.">
                  <button class="btn btn-xs input-kytos-default dropdown-toggle" type="button" id="switch_label_dropdown" data-toggle="dropdown" aria-haspopup="true" aria-expanded="false">
                    <span class="layout-name disabled-option">Switch Labels</span>
                    <span class="caret"></span>
                  </button>
                  <ul class="dropdown-menu" aria-labelledby="dropdownMenu">
                    <li><a href="#" data-value="Name" onclick="toggle_labels('switch', 'name');">Name</a></li>
                    <li><a href="#" data-value="DPID" onclick="toggle_labels('switch', 'dpid');">DPID</a></li>
                    <li><a href="#" data-value="Address" onclick="toggle_labels('switch', 'address');">Address</a></li>
                    <li><a href="#" data-value="None" onclick="toggle_labels('switch', 'none');">None</a></li>
                  </ul>
                </label>
                  <label for='host_label_dropdown' data-top="tooltip" title="Select which host labels you want to show.">
                    <button class="btn btn-xs input-kytos-default dropdown-toggle" type="button" id="host_label_dropdown" data-toggle="dropdown" aria-haspopup="true" aria-expanded="false">
                      <span class="layout-name disabled-option">Host Labels</span>
                      <span class="caret"></span>
                    </button>
                    <ul class="dropdown-menu" aria-labelledby="dropdownMenu">
                      <li><a href="#" data-value="Name" onclick="toggle_labels('host', 'name');">Name</a></li>
                      <li><a href="#" data-value="Mac" onclick="toggle_labels('host', 'mac');">MAC</a></li>
                      <li><a href="#" data-value="Address" onclick="toggle_labels('host', 'address');">Address</a></li>
                      <li><a href="#" data-value="None" onclick="toggle_labels('host', 'none');">None</a></li>
                    </ul>
                  </label>
              </div>
            </div>
       </div>
     </div><!-- #settingsLabels -->

</div><!-- END CONTROLS KYTOS -->

    </div>
  </nav>
<!-- END OF NAVBAR -->

  <!-- MC: SIDEBAR -->
        <nav id="sidebar-right" class="hidden">
          <ul class="nav sidebar">
            <li class="active">
              <a href="/">
                <i class="fa fa-circle-o fa-2x hidden-lg hidden-md"></i>
                <i class="fa fa-circle-o hidden-xs hidden-sm"></i>
                Kytos
              </a>
            </li>
   <!-- examples links in sidebar 
            <li class="nav-hosts-btn">
              <a href="#monitoring">
                <i class="fa fa-bar-chart fa-2x hidden-lg hidden-md"></i>
                <i class="fa fa-bar-chart hidden-xs hidden-sm"></i>
                Hosts
              </a>
            </li>
            <li class="nav-terminal-btn">
              <a href="#monitoring" class="open-terminal" data-toggle="collapse" aria-expanded="false">
                <i class="fa fa-terminal fa-2x hidden-lg hidden-md"></i>
                <i class="fa fa-terminal hidden-xs hidden-sm"></i>
                Terminal
              </a>
            </li>
            <li class="nav-middle-spacer">&nbsp;</li>
<<<<<<< HEAD
	    <li class="nav-kytos-api-status">
              <i class="fa fa-power-off api-status" aria-hidden="true"></i>
              <span class='hidden-sm hidden-xs'>Kytos </span>API
            </li>
            <li class='nav-kytos-websocket-status'>
              <i class="fa fa-power-off websocket-status" aria-hidden="true"></i>
              <span class='hidden-sm hidden-xs'>Kytos Websocket</span>
              <span class='show-sm show-xs'>WS</span>
            </li>
            <li class="nav-info hidden-sm hidden-xs">
              <i class="pe pe-7s-shield text-accent"></i>
              <div class="m-t-xs">
                <span class="c-white">Kytos</span> is a <strong>beta software</strong>.
                For more information, please visit <a href="http://kytos.io/">kytos.io</a>
              </div>
            </li>
=======
      end examples -->

	<div class="nav-info">
          <span class="c-white">Kytos</span> is a <strong>beta software</strong>.
          For more information, please visit <a href="http://kytos.io/">kytos.io</a>
        </div>
>>>>>>> b73d9ec0
          </ul>

        </nav>
        <!-- END MC: SIDEBAR -->


<!-- MAIN CONTENT (MC) -->
  <div class="container-fluid">
      <div class="row">

        <!-- MC: CHART AREA -->
        <section class="content">
          <div id='chart'>
            <div id='background-map'></div>
            <div id='topology-chart'></div>
          </div>
        </section>
        <!-- END MC: CHART AREA -->

        <!-- MC: BOTTOM PANEL -->
        <section id="terminal" class="terminal">

          <div  id="statusicons">
           <ul class="nav">
            <li class="nav-kytos-api-status">
              <i class="fa fa-power-off api-status" aria-hidden="true"></i>
              <span class='hidden-sm hidden-xs'>Kytos </span>API
            </li>
            <li class='nav-kytos-websocket-status'>
              <i class="fa fa-power-off websocket-status" aria-hidden="true"></i>
              <span class='hidden-sm hidden-xs'>Kytos Websocket</span>
              <span class='show-sm show-xs'>WS</span>
            </li>
          </ul>
         </div><!-- #statusicons -->

          <div class="terminal-header">
            <div class="terminal-title">
              <ul class="nav nav-pills kytos-nav-pills terminal-tabs">
                <li id='tab_terminal_button' class="active"><a  data-toggle="pill" href="#tab_terminal"><i class="fa fa-terminal"></i> Terminal</a></li>
                <li id='tab_context_button'><a data-callback-min-max="show_switch_context()" data-toggle="pill" href="#tab_context" ><i class="fa fa-eye"></i> Context</a></li>
                <li><a data-toggle="pill" href="#tab_switches" onClick= populate_switches_carousel() ><i class="fa fa-circle-o"></i> Switches</a></li>
                <li><a data-toggle="pill" href="#tab_logs"><i class="fa fa-list"></i> Logs</a></li>
                <li><a data-toggle="pill" href="#tab_notifications"><i class="fa fa-bell-o"></i> Notifications</a></li>
              </ul>
            </div>
            <div class="terminal-status-bar">
              <span class='terminal-status-background'>&nbsp;</span>
            </div>
            <div class="terminal-actions">
              <a href="#" data-action="max" class="terminal-max"><i class="glyphicon glyphicon-fullscreen"></i></a>
              <a href="#" data-action="med" class="terminal-med"><i class="glyphicon glyphicon-menu-up"></i></a>
              <a href="#" data-action="min" class="terminal-min"><i class="glyphicon glyphicon-menu-down"></i></a>
            </div>
          </div>
          <div class="terminal-body tab-content">
            <div id="tab_terminal" class="tab-pane fade in active">Terminal content</div>
            <div id="tab_switches" class="tab-pane fade in">
              <div class="owl-carousel owl-theme">
              </div>
            </div>
            <div id="tab_context" class="tab-pane fade">
              <div id="context_target">
                <div id="orientation_text">
                  Click on an element on the topology chart to show its context here.
                </div>
              </div>
            </div>
            <div id="tab_logs" class="tab-pane fade">

            <div id="button_log" class="checkbox" data-label-width="0"  data-size="mini">
              <label for="enable_log">
                <input id='enable_log' type="checkbox" data-label-width="0" data-size="mini" onchange="toggle_log(this.checked)"> Enable Logs
              </label>
            </div>

            </div>
            <div id="tab_notifications" class="tab-pane fade">Notifications</div>
          </div>
        </section>
        <!-- END MC: BOTTOM PANEL -->
      </div>
    </div>
    <!-- END MAIN CONTENT -->

    <!-- LOADING SCRIPTS -->
    <script src="static/js/vendors/jquery.min.js"></script>
    <script src="static/js/vendors/owl.carousel.min.js"></script>
    <script src="static/js/vendors/mustache.min.js"></script>
    <script src="static/js/vendors/d3.v4.min.js"></script>
    <script src="static/js/vendors/bootstrap.min.js"></script>
    <script src="static/js/vendors/bootstrap-switch.min.js"></script>
    <script src="static/js/vendors/bootstrap-slider.min.js"></script>
    <script src="static/js/vendors/typeit.min.js"></script>
    <script src="static/js/vendors/jquery-ui.min.js"></script>
    <script src="static/js/vendors/jquery.mCustomScrollbar.js"></script>
    <script src="static/js/vendors/mapbox-gl.js"></script>
    <script src="static/js/vendors/socket.io.js"></script>
    <script src="static/js/kytos-settings.js"></script>
    <script src="static/js/kytos-control-panel.js"></script>
    <script src="static/js/kytos-helper.js"></script>
    <script src="static/js/kytos-terminal.js"></script>
    <script src="static/js/kytos-logs.js"></script>
    <script src="static/js/kytos-sidebar.js"></script>
    <script src="static/js/kytos-owl-carousel-fork.js"></script>
    <script src="static/js/kytos-background-map.js"></script>
    <script src="static/js/kytos-stats.js"></script>
    <script src="static/js/kytos-carousel.js"></script>
    <script src="static/js/charts/topology.js"></script>
    <script src="static/js/charts/radar.js"></script>
    <script src="static/js/main.js"></script>
    <!-- END LOADING SCRIPTS -->

    <!-- MUSTACHE TEMPLATE FOR SWITCH CONTEXT TAB -->
    <script id="context-switch-template" type="x-tmpl-mustache">
      <div class="row-fluid">
        <div class="col-settings col-md-4 no-padding no-border">

          <!--// esquerda  //-->
          <div class="col-xs-6 context-chart">
            <div id="context-switchChart" class="text-center"></div>
          </div>

          <!--// direita //-->
          <div class="col-xs-6 context-details ">
            <h1>{{ name }}</h1>
            <div class="row">
              <div class="col-xs-12">
                <dl>
                  <dt>DPID</dt>
                  <dd>{{ dpid }}</dd>
                </dl>
              </div>
            </div>
            <div class="row">
              <div class="col-xs-12">
                <dl>
                  <dt>Connection</dt>
                  <dd>{{ connection }}</dd>
                </dl>
              </div>
            </div>
            <div class="row">
              <div class="col-xs-12">
                <dl>
                  <dt>OFP Version</dt>
                  <dd>{{ ofp_version }}</dd>
                </dl>
              </div>
            </div>
            <div class="row">
              <div class="col-xs-6">
                <dl>
                  <dt>Hardware</dt>
                  <dd>{{ hardware }}</dd>
                </dl>
              </div>
              <div class="col-xs-6">
                <dl>
                  <dt>Software</dt>
                  <dd>{{ software }}</dd>
                </dl>
              </div>
              <div class="col-xs-12">
                <dl>
                  <dt>Manufacturer</dt>
                  <dd>{{ manufacturer }}</dd>
                </dl>
              </div>
              <div class="col-xs-12">
                <dl>
                  <dt>Serial</dt>
                  <dd>{{ serial }}</dd>
                </dl>
              </div>
            </div>
          </div>
        </div>

        <div class="col-settings col-md-8 no-border">
          <div class="context-content">
            <!-- Nav tabs -->
            <ul class="nav nav-tabs nav-kytos nav-tabs-kytos nav-justified" role="tablist">
              <li role="presentation" class="active">
                <a href="#interfaces" aria-controls="profile" role="tab" data-toggle="tab" aria-expanded="false">
                  Interfaces
                </a>
              </li>
              <li role="presentation" class="">
                <a href="#flows" aria-controls="messages" role="tab" data-toggle="tab" aria-expanded="false">
                  Flows
                </a>
              </li>
            </ul>
          </div>
          <!-- Tab panes -->
          <div class="tab-content">
            <div role="tabpanel" class="tab-pane active" id="interfaces">
              <table class="table table-scroll customScroll">
                <thead>
                  <tr>
                    <th width="15%"><strong>Name</strong></th>
                    <th width="15%"><strong>Port No.</strong></th>
                    <th width="25%"><strong>MAC Address</strong></th>
                    <th width="15%"><strong>Rx (%)</strong></th>
                    <th width="15%"><strong>Tx (%)</strong></th>
                    <th width="15%"><strong>Speed</strong></th>
                  </tr>
                </thead>
                <tbody class="customScroll">
                  {{#interfaces}}
                    <tr>
                      <td width="15%">{{ name }}</td>
                      <td width="15%">{{ port }}</td>
                      <td width="25%">{{ mac }}</td>
                      <td width="15%">{{ rx_util }} %</td>
                      <td width="15%">{{ tx_util }} %</td>
                      <td width="15%">{{ speed }} Gbps</td>
                    </tr>
                  {{/interfaces}}
                </tbody>
              </table>
            </div>
            <div role="tabpanel" class="tab-pane" id="flows">
              <table class="table table-scroll customScroll">
                <thead>
                  <tr>
                    <th width="34%"><strong>ID</strong></th>
                    <th width="33%"><strong>Bytes/sec</strong></th>
                    <th width="33%"><strong>Packets/sec</strong></th>
                  </tr>
                </thead>
                <tbody class="customScroll">
                  {{#flows}}
                    <tr>
                      <td width="34%">{{ id }}</td>
                      <td width="33%">{{ Bps }}</td>
                      <td width="33%">{{ pps }}</td>
                    </tr>
                  {{/flows}}
                </tbody>
              </table>
            </div>

              <div class="chart panel-default">
                <div class="chart-body">
                  <div id="interfacesChart">
                    <svg width="100%" height="700"></svg>
                  </div>
                </div>
              </div>
          </div>
        </div>
      </div>
    </script>
    <!-- END: MUSTACHE TEMPLATE FOR SWITCH CONTEXT TAB -->

    <script language="javascript">
      function show_switch_context(data) {
        // redraw svg on maximize or minimize window
          if(typeof(data) == "undefined") {
            var data = JSON.parse($("#context_target").attr("data-data"));
          }
          var template = $('#context-switch-template').html();
          $('#tab_context_button a').click();
          Mustache.parse(template);   // optional, speeds up future uses
          var rendered = Mustache.render(template, data);
          $('#context_target').html(rendered).attr("data-data", JSON.stringify(data, null, 2) );
          plot_context_radar(data.interfaces);
      }
    </script>
</body>
</html><|MERGE_RESOLUTION|>--- conflicted
+++ resolved
@@ -99,17 +99,17 @@
           <p class="help">Select the elements to be displayed.</p>
              <span>Display:</span>
             <div class="checkbox">
-              <label for="show_topology" id="f06e" data-top="tooltip" title="Show or hide the Topology"> 
+              <label for="show_topology" id="f06e" data-top="tooltip" title="Show or hide the Topology">
               <input id='show_topology' type="checkbox" data-label-width="0" data-size="mini" checked="checked" onchange='$("#topology-chart").toggle()'>
               </label>
             </div>
             <div class="checkbox">
-              <label for="show_unused_interfaces" id="f071" data-top="tooltip" title="Show or hide the Unused interfaces"> 
+              <label for="show_unused_interfaces" id="f071" data-top="tooltip" title="Show or hide the Unused interfaces">
               <input id='show_unused_interfaces' type="checkbox" data-label-width="0" data-size="mini" checked="checked" data-on-color="primary" onchange="toggle_unused_interfaces();">
               </label>
             </div>
             <div class="checkbox">
-              <label for="show_disconnected_hosts" id="f1e6" data-top="tooltip" title="Show or hide the Disconnected hosts"> 
+              <label for="show_disconnected_hosts" id="f1e6" data-top="tooltip" title="Show or hide the Disconnected hosts">
               <input id='show_disconnected_hosts'  rel="tooltip" type="checkbox" data-label-width="0" data-size="mini" checked="checked" onchange="toggle_disconnected_hosts();">
               </label>
             </div>
@@ -182,7 +182,7 @@
                 Kytos
               </a>
             </li>
-   <!-- examples links in sidebar 
+   <!-- examples links in sidebar
             <li class="nav-hosts-btn">
               <a href="#monitoring">
                 <i class="fa fa-bar-chart fa-2x hidden-lg hidden-md"></i>
@@ -198,31 +198,12 @@
               </a>
             </li>
             <li class="nav-middle-spacer">&nbsp;</li>
-<<<<<<< HEAD
-	    <li class="nav-kytos-api-status">
-              <i class="fa fa-power-off api-status" aria-hidden="true"></i>
-              <span class='hidden-sm hidden-xs'>Kytos </span>API
-            </li>
-            <li class='nav-kytos-websocket-status'>
-              <i class="fa fa-power-off websocket-status" aria-hidden="true"></i>
-              <span class='hidden-sm hidden-xs'>Kytos Websocket</span>
-              <span class='show-sm show-xs'>WS</span>
-            </li>
-            <li class="nav-info hidden-sm hidden-xs">
-              <i class="pe pe-7s-shield text-accent"></i>
-              <div class="m-t-xs">
-                <span class="c-white">Kytos</span> is a <strong>beta software</strong>.
-                For more information, please visit <a href="http://kytos.io/">kytos.io</a>
-              </div>
-            </li>
-=======
       end examples -->
 
 	<div class="nav-info">
           <span class="c-white">Kytos</span> is a <strong>beta software</strong>.
           For more information, please visit <a href="http://kytos.io/">kytos.io</a>
         </div>
->>>>>>> b73d9ec0
           </ul>
 
         </nav>
